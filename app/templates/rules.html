--- conflicted
+++ resolved
@@ -256,8 +256,6 @@
             div.appendChild(checkbox);
             div.appendChild(label);
             optionsContainer.appendChild(div);
-<<<<<<< HEAD
-=======
         }
 
         updateSelectedDisplay();
@@ -268,32 +266,6 @@
         selectedValues = Array.from(checkboxes).map(cb => cb.value);
         updateSelectedDisplay();
     }
-
-    function updateSelectedDisplay() {
-        const toggle = document.querySelector('.multi-select-toggle .selected-text');
-        const hiddenInput = document.getElementById('condition_value');
-        
-        if (selectedValues.length === 0) {
-            toggle.textContent = 'Select option(s)...';
-            hiddenInput.value = '';
-        } else if (selectedValues.length === 1) {
-            toggle.textContent = selectedValues[0];
-            hiddenInput.value = selectedValues[0];
-        } else {
-            toggle.textContent = `${selectedValues.length} items selected`;
-            hiddenInput.value = selectedValues.join(',');
->>>>>>> dc459a8d
-        }
-
-        updateSelectedDisplay();
-    }
-
-    function updateSelectedValues() {
-        const checkboxes = document.querySelectorAll('.multi-select-options input[type="checkbox"]:checked');
-        selectedValues = Array.from(checkboxes).map(cb => cb.value);
-        updateSelectedDisplay();
-    }
-<<<<<<< HEAD
 
     function updateSelectedDisplay() {
         const toggle = document.querySelector('.multi-select-toggle .selected-text');
@@ -309,9 +281,15 @@
             toggle.textContent = `${selectedValues.length} items selected`;
             hiddenInput.value = selectedValues.join(',');
         }
-    }
-</script>
-=======
+
+        updateSelectedDisplay();
+    }
+
+    function updateSelectedValues() {
+        const checkboxes = document.querySelectorAll('.multi-select-options input[type="checkbox"]:checked');
+        selectedValues = Array.from(checkboxes).map(cb => cb.value);
+        updateSelectedDisplay();
+    }
     
     /* Multi-select dropdown styles */
     .multi-select-dropdown {
@@ -391,5 +369,4 @@
         user-select: none;
     }
 </style>
->>>>>>> dc459a8d
 {% endblock %} 